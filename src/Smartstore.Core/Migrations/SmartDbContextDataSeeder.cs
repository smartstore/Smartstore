﻿using Smartstore.Core.Configuration;
using Smartstore.Data.Migrations;

namespace Smartstore.Core.Data.Migrations
{
    public class SmartDbContextDataSeeder : IDataSeeder<SmartDbContext>
    {
        public DataSeederStage Stage => DataSeederStage.Early;
        public bool AbortOnFailure => false;

        public async Task SeedAsync(SmartDbContext context, CancellationToken cancelToken = default)
        {
            await context.MigrateSettingsAsync(builder =>
            {
                builder.Delete("CustomerSettings.AvatarMaximumSizeBytes", "CatalogSettings.FileUploadMaximumSizeBytes");
            });

            await context.MigrateLocaleResourcesAsync(MigrateLocaleResources);
            await MigrateSettingsAsync(context, cancelToken);
        }

        public async Task MigrateSettingsAsync(SmartDbContext db, CancellationToken cancelToken = default)
        {
            // ContentSlider: Replace old service in templates.

            var contentSliderTemplate = new[]
            {
                // Template1
                @"\r\n<div class=""container h-100"">\r\n\t<div class=""row h-100"">\r\n\t\t<div class=""col-md-6 py-3 text-md-right text-center"">\r\n\t\t\t<h2 data-aos=""slide-right"" style=""--aos-delay: 600ms"">Slide-Title</h2>\r\n\t\t\t<p class=""d-none d-md-block"" data-aos=""slide-right"" style=""--aos-delay: 800ms"">Lorem ipsum dolor sit amet, consetetur sadipscing elitr, sed diam nonumy eirmod tempor invidunt ut labore et dolore magna aliquyam erat, sed diam voluptua. At vero eos et accusam et justo duo dolores et ea rebum. Stet clita kasd gubergren, no sea takimata sanctus est Lorem ipsum dolor sit amet. Lorem ipsum dolor sit amet, consetetur sadipscing elitr, sed diam nonumy eirmod tempor invidunt ut labore et dolore magna aliquyam erat, sed diam voluptua. At vero eos et accusam et justo duo dolores et ea rebum. Stet clita kasd gubergren, no sea takimata sanctus est Lorem ipsum dolor sit amet.</p>\r\n\t\t</div>\r\n\t\t<div class=""col-md-6 picture-container"">\r\n\t\t\t<img alt="""" src=""https://picsum.photos/600/600"" class=""img-fluid"" />\r\n\t\t</div>\r\n\t</div>\r\n</div>\r\n",
                // Template2
                @"\r\n<div class=""container h-100"">\r\n\t<div class=""row h-100"">\r\n\t\t<div class=""col-6 col-md-3 picture-container"">\r\n\t\t\t<img src=""https://picsum.photos/400/600"" class=""img-fluid"" />\r\n\t\t</div>\r\n\t\t<div class=""col-6 col-md-9 py-3"">\r\n\t\t\t<h2 data-aos=""slide-left"" style=""--aos-delay: 600ms"">Slide-Title</h2>\r\n\t\t\t<p data-aos=""slide-left"" style=""--aos-delay: 800ms"">Lorem ipsum dolor sit amet, consetetur sadipscing elitr, sed diam nonumy eirmod tempor invidunt ut labore et dolore magna aliquyam erat, sed diam voluptua. At vero eos et accusam et justo duo dolores et ea rebum. Stet clita kasd gubergren, no sea takimata sanctus est Lorem ipsum dolor sit amet. Lorem ipsum dolor sit amet, consetetur sadipscing elitr, sed diam nonumy eirmod tempor invidunt ut labore et dolore magna aliquyam erat, sed diam voluptua. At vero eos et accusam et justo duo dolores et ea rebum. Stet clita kasd gubergren, no sea takimata sanctus est Lorem ipsum dolor sit amet. Lorem ipsum dolor sit amet, consetetur sadipscing elitr, sed diam nonumy eirmod tempor invidunt ut labore et dolore magna aliquyam erat, sed diam voluptua. At vero eos et accusam et justo duo dolores et ea rebum.</p>\r\n\t\t</div>\r\n\t</div>\r\n</div>\r\n",
                // Template3
                @"\r\n<div class=""container h-100"">\r\n\t<div class=""row h-100"">\r\n\t\t<div class=""col-md-12 col-lg-6 picture-container"">\r\n\t\t\t<img alt="""" src=""https://picsum.photos/600/600"" class=""img-fluid"" />\r\n\t\t</div>\r\n\t\t<div class=""col-lg-6 d-none d-lg-block"">\r\n\t\t\t<h2 data-aos=""slide-left"" style=""--aos-delay: 600ms"">Slide-Title</h2>\r\n\t\t\t<p data-aos=""slide-left"" style=""--aos-delay: 800ms"">Lorem ipsum dolor sit amet, consetetur sadipscing elitr, sed diam nonumy eirmod tempor invidunt ut labore et dolore magna aliquyam erat, sed diam voluptua. At vero eos et accusam et justo duo dolores et ea rebum. Stet clita kasd gubergren, no sea takimata sanctus est Lorem ipsum dolor sit amet. Lorem ipsum dolor sit amet, consetetur sadipscing elitr, sed diam nonumy eirmod tempor invidunt ut labore et dolore magna aliquyam erat, sed diam voluptua. At vero eos et accusam et justo duo dolores et ea rebum. Stet clita kasd gubergren, no sea takimata sanctus est Lorem ipsum dolor sit amet.</p>\r\n\t\t</div>\r\n\t</div>\r\n</div>\r\n",
                // Template4
                @"\r\n<div class=""container h-100"">\r\n\t<div class=""row h-100"">\r\n\t\t<div class=""col-md-6 d-flex align-items-center justify-content-end"">\r\n\t\t\t<figure class=""picture-container vertical-align-middle"" data-aos=""zoom-in"" data-aos-easing=""ease-out-cubic"">\r\n\t\t\t\t<img src=""https://picsum.photos/300/300"" class=""img-fluid"" />\r\n\t\t\t</figure>\r\n\t\t</div>\r\n\t\t<div class=""col-md-6 d-flex align-items-center"">\r\n\t\t\t<div>\r\n\t\t\t\t<h2 data-aos=""slide-left"" style=""--aos-delay: 600ms"">Slide-Title</h2>\r\n\t\t\t\t<p data-aos=""slide-left"" style=""--aos-delay: 900ms"">Lorem ipsum dolor sit amet, consetetur sadipscing elitr, sed diam nonumy eirmod tempor invidunt ut labore et dolore magna aliquyam erat, sed diam voluptua. At vero eos et accusam et justo duo dolores et ea rebum. Stet clita kasd gubergren, no sea takimata sanctus est .</p>\r\n\t\t\t</div>\r\n\t\t</div>\r\n\t</div>\r\n</div>\r\n",
                // Template5
                @"\r\n<div class=""container h-100"">\r\n\t<div class=""row h-100"">\r\n\t\t<div class=""col col-md-3 col-sm-6"" data-aos=""slide-down"" data-aos-easing=""ease-out-cubic"" style=""--aos-delay: 1000ms"">\r\n\t\t\t<img src=""https://picsum.photos/300/500/"" class=""img-fluid"" />\r\n\t\t</div>\r\n\t\t<div class=""col-md-3 col-12 col-sm-6 d-none d-sm-block"" data-aos=""slide-down"" data-aos-easing=""ease-out-cubic"" style=""--aos-delay: 1500ms"">\r\n\t\t\t<img src=""https://picsum.photos/300/501/"" class=""img-fluid"" />\r\n\t\t</div>\r\n\t\t<div class=""col-md-3 d-none d-md-block"" data-aos=""slide-down"" data-aos-easing=""ease-out-cubic"" style=""--aos-delay: 2000ms"">\r\n\t\t\t<img src=""https://picsum.photos/300/502/"" class=""img-fluid"" />\r\n\t\t</div>\r\n\t\t<div class=""col-md-3 d-none d-md-block"" data-aos=""slide-down"" data-aos-easing=""ease-out-cubic"" style=""--aos-delay: 2500ms"">\r\n\t\t\t<img src=""https://picsum.photos/300/503/"" class=""img-fluid"" />\r\n\t\t</div>\r\n\t</div>\r\n</div>\r\n",
                // Template6
                @"\r\n<div class=""container"">\r\n\t<div class=""row h-100"">\r\n\t\t<div class=""col-md-3 hidden-sm-down"" data-aos=""fade-up"" data-aos-easing=""ease-out-cubic"" style=""--aos-delay: 500ms"">\r\n\t\t\t<img src=""https://picsum.photos/300/501/"" class=""img-fluid"" />\r\n\t\t</div>\r\n\t\t<div class=""col-md-3 col-12 col-sm-6""  data-aos=""fade-right"" data-aos-easing=""ease-out-cubic"" style=""--aos-delay: 1500ms"">\r\n\t\t\t<img class=""img-fluid"" src=""https://picsum.photos/300/500/"" />\r\n\t\t</div>\r\n\t\t<div class=""col-md-3 col-sm-6""  data-aos=""fade-left"" data-aos-easing=""ease-out-cubic"" style=""--aos-delay: 1500ms"">\r\n\t\t\t<img class=""img-fluid"" src=""https://picsum.photos/300/500/"" />\r\n\t\t</div>\r\n\t\t<div class=""col-md-3 d-none d-md-block"" data-aos=""fade-up"" data-aos-easing=""ease-out-cubic"" style=""--aos-delay: 500ms"">\r\n\t\t\t<img src=""https://picsum.photos/300/501/"" class=""img-fluid"" />\r\n\t\t</div>\r\n\t</div>\r\n</div>\r\n"
            };

            for (var i = 0; i < 6; i++)
            {
                var templateName = $"ContentSlider.Template{i + 1}";
                var template = await db.Settings
                    .Where(x => x.Name == templateName)
                    .FirstOrDefaultAsync(cancelToken);

                if (template != null)
                {
                    db.Remove(template);
                    db.Settings.Add(new Setting
                    {
                        Name = templateName,
                        Value = contentSliderTemplate[i],
                        StoreId = 0
                    });
                }
            }

            await db.SaveChangesAsync(cancelToken);
        }

        public void MigrateLocaleResources(LocaleResourcesBuilder builder)
        {
            builder.Delete(
                "Account.ChangePassword.Errors.PasswordIsNotProvided",
                "Common.Wait...",
                "Topic.Button",
                "Admin.Configuration.Settings.RewardPoints.Earning.Hint1",
                "Admin.Configuration.Settings.RewardPoints.Earning.Hint2",
                "Admin.Configuration.Settings.RewardPoints.Earning.Hint3",
                "ShoppingCart.MaximumUploadedFileSize");

            builder.AddOrUpdate("Admin.Report.MediaFilesSize", "Media size", "Mediengröße");
            builder.AddOrUpdate("Admin.Rules.FilterDescriptor.Affiliate", "Affiliate", "Partner");
            builder.AddOrUpdate("Admin.Rules.FilterDescriptor.Authentication", "Authentication", "Authentifizierung");

            builder.AddOrUpdate("Admin.Customers.RemoveAffiliateAssignment",
                "Remove assignment to affiliate",
                "Zuordnung zum Partner entfernen");

            builder.AddOrUpdate("Admin.Configuration.Settings.Order.MaxMessageOrderAgeInDays",
                "Maximum order age for sending messages",
                "Maximale Auftragsalter für den Nachrichtenversand",
                "Specifies the maximum order age in days up to which to create and send messages. Set to 0 to always send messages.",
                "Legt das maximale Auftragsalter in Tagen fest, bis zu dem Nachrichten erstellt und gesendet werden sollen. Setzen Sie diesen Wert auf 0, um Nachrichten immer zu versenden.");

            builder.AddOrUpdate("Admin.MessageTemplate.OrderTooOldForMessageInfo",
                "The message \"{0}\" was not sent. The order {1} is too old ({2}).",
                "Die Nachricht \"{0}\" wurde nicht gesendet. Der Auftrag {1} ist zu alt ({2}).");

            // Typo.
            builder.AddOrUpdate("Admin.Configuration.Settings.ShoppingCart.ShowConfirmOrderLegalHint.Hint")
                .Value("de", "Legt fest, ob rechtliche Hinweise in der Warenkorbübersicht auf der Bestellabschlussseite angezeigt werden. Dieser Text kann in den Sprachresourcen geändert werden.");

            builder.AddOrUpdate("Admin.Configuration.Settings.GeneralCommon.UseNativeNameInLanguageSelector",
                "Display native language name in language selector",
                "In der Sprachauswahl den Sprachnamen in der Landesprache anzeigen",
                "Specifies whether the native language name should be displayed in the language selector. Otherwise, the name maintained in the backend is used.",
                "Legt fest, ob in der Sprachauswahl die Sprachnamen in der nativen Landesprache angezeigt werden soll. Ansonsten wird der im Backend hinterlegte Name verwendet.");

            builder.AddOrUpdate("Common.PageNotFound", "The page does not exist.", "Die Seite existiert nicht.");

            builder.AddOrUpdate("Admin.GiftCards.Fields.Language",
                "Language",
                "Sprache",
                "Specifies the language of the message content.",
                "Legt die Sprache des Nachrichteninhalts fest.");

            builder.AddOrUpdate("RewardPoints.OrderAmount", "Order amount", "Bestellwert");
            builder.AddOrUpdate("RewardPoints.PointsForPurchasesInfo",
                "For every {0} order amount {1} points are awarded.",
                "Für je {0} Auftragswert werden {1} Punkte gewährt.");

            builder.AddOrUpdate("Common.Error.BotsNotPermitted",
                "This process is not permitted for search engine queries (bots).",
                "Dieser Vorgang ist für Suchmaschinenanfragen (Bots) nicht zulässig.");

            // ----- Conditional attributes review (begin)
            builder.AddOrUpdate("Admin.Catalog.Products.ProductVariantAttributes.Attributes.Values.EditAttributeDetails",
                "Edit attribute. Product: {0}",
                "Attribut bearbeiten. Produkt: {0}");

            builder.AddOrUpdate("Admin.Catalog.Attributes.ProductAttributes.OptionsSetsInfo",
                "<strong>{0}</strong> option sets and <strong>{1}</strong> options",
                "<strong>{0}</strong> Options-Sets und <strong>{1}</strong> Optionen");

            builder.AddOrUpdate("Admin.Rules.ProductAttribute.OneCondition",
                "<span>Only show the attribute if at least</span> {0} <span>of the following rules are true.</span>",
                "<span>Das Attribut nur anzeigen, wenn mindestens</span> {0} <span>der folgenden Regeln zutrifft.</span>");

            builder.AddOrUpdate("Admin.Rules.ProductAttribute.AllConditions",
                "<span>Only show the attribute if</span> {0} <span>of the following rules are true.</span>",
                "<span>Das Attribut nur anzeigen, wenn</span> {0} <span>der folgenden Regeln erfüllt sind.</span>");


            builder.AddOrUpdate("Admin.Catalog.Products.ProductVariantAttributes.EditOptions",
                "Edit <strong>{0}</strong> options",
                "<strong>{0}</strong> Optionen bearbeiten");

            builder.AddOrUpdate("Admin.Catalog.Products.ProductVariantAttributes.EditRules",
                "Edit <strong>{0}</strong> rules",
                "<strong>{0}</strong> Regeln bearbeiten");

            builder.AddOrUpdate("Admin.Catalog.Products.ProductVariantAttributes.EditOptionsAndRules",
                "Edit <strong>{0}</strong> options and <strong>{1}</strong> rules",
                "<strong>{0}</strong> Optionen und <strong>{1}</strong> Regeln bearbeiten");


            builder.AddOrUpdate("Admin.Rules.AddRuleWarning", "Please add a rule first.", "Bitte zuerst eine Regel hinzufügen.");

            builder.AddOrUpdate("Admin.Rules.AddCondition", "Add rule", "Regel hinzufügen");
            builder.AddOrUpdate("Admin.Rules.AllConditions", 
                "<span>If</span> {0} <span>of the following rules are true.</span>", 
                "<span>Wenn</span> {0} <span>der folgenden Regeln erfüllt sind.</span>");

            builder.AddOrUpdate("Admin.Rules.OneCondition",
                "<span>If at least</span> {0} <span>of the following rules are true.</span>",
                "<span>Wenn mindestens</span> {0} <span>der folgenden Regeln zutrifft.</span>");

            builder.AddOrUpdate("Admin.Rules.SaveConditions", "Save all rules", "Alle Regeln speichern");
            builder.AddOrUpdate("Admin.Rules.SaveToCreateConditions",
                "Rules can only be created after saving.",
                "Regeln können erst nach einem Speichern festgelegt werden.");

            builder.AddOrUpdate("Admin.Rules.TestConditions").Value("de", "Regeln {0} Testen {1}");
            
            builder.AddOrUpdate("Admin.Rules.EditRuleSet", "Edit rule set", "Regelsatz bearbeiten");
            builder.AddOrUpdate("Admin.Rules.OpenRuleSet", "Open rule set", "Regelsatz öffnen");
            builder.Delete(
                "Admin.Rules.EditRule",
                "Admin.Rules.OpenRule",
                "Admin.Catalog.Products.ProductVariantAttributes.Attributes.Values.ViewLink");
            // ----- Conditional attributes review (end)

            builder.AddOrUpdate("Admin.Configuration.Settings.CustomerUser.MaxAvatarFileSize",
                "Maximum avatar size",
                "Maximale Avatar-Größe",
                "Specifies the maximum file size of an avatar (in KB). The default is 10,240 (10 MB).",
                "Legt die maximale Dateigröße eines Avatar in KB fest. Der Standardwert ist 10.240 (10 MB).");

            builder.AddOrUpdate("Admin.Configuration.Settings.GeneralCommon.ShowOnPasswordRecoveryPage",
                "Show on password recovery page",
                "Auf der Seite zur Passwort-Wiederherstellung anzeigen");

            builder.Delete("Admin.ContentManagement.Topics.Validation.NoWhiteSpace");
            
            builder.AddOrUpdate("Admin.Common.HtmlId.NoWhiteSpace",
                "Spaces are invalid for the HTML attribute 'id'.",
                "Leerzeichen sind für das HTML-Attribut 'id' ungültig.");

<<<<<<< HEAD
            // ---- Access Orders
            builder.AddOrUpdate("Permissions.DisplayName.AccessOrders", "Access orders", "Aufträge zugreifen");
=======
            builder.AddOrUpdate("CookieManager.Dialog.AdUserDataConsent.Heading",
                "Marketing",
                "Marketing");

            builder.AddOrUpdate("CookieManager.Dialog.AdUserDataConsent.Intro",
                "With your consent, our advertising partners can set cookies to create an interest profile for you so that we can offer you targeted advertising. For this purpose, we pass on an identifier unique to your customer account to these services.",
                "Unsere Werbepartner können mit Ihrer Einwilligung Cookies setzen, um ein Interessenprofil für Sie zu erstellen, damit wir Ihnen gezielt Werbung anbieten können. Dazu geben wir eine für Ihr Kundenkonto eindeutige Kennung an diese Dienste weiter. ");

            builder.AddOrUpdate("CookieManager.Dialog.AdPersonalizationConsent.Heading",
                "Personalization",
                "Personalisierung");

            builder.AddOrUpdate("CookieManager.Dialog.AdPersonalizationConsent.Intro",
                "Consent to personalisation enables us to offer enhanced functionality and personalisation. They can be set by us or by third-party providers whose services we use on our pages.",
                "Die Zustimmung zur Personalisierung ermöglicht es uns, erweiterte Funktionalität und Personalisierung anzubieten. Sie können von uns oder von Drittanbietern gesetzt werden, deren Dienste wir auf unseren Seiten nutzen.");
>>>>>>> 61e52ae9

        }
    }
}<|MERGE_RESOLUTION|>--- conflicted
+++ resolved
@@ -190,10 +190,6 @@
                 "Spaces are invalid for the HTML attribute 'id'.",
                 "Leerzeichen sind für das HTML-Attribut 'id' ungültig.");
 
-<<<<<<< HEAD
-            // ---- Access Orders
-            builder.AddOrUpdate("Permissions.DisplayName.AccessOrders", "Access orders", "Aufträge zugreifen");
-=======
             builder.AddOrUpdate("CookieManager.Dialog.AdUserDataConsent.Heading",
                 "Marketing",
                 "Marketing");
@@ -209,7 +205,6 @@
             builder.AddOrUpdate("CookieManager.Dialog.AdPersonalizationConsent.Intro",
                 "Consent to personalisation enables us to offer enhanced functionality and personalisation. They can be set by us or by third-party providers whose services we use on our pages.",
                 "Die Zustimmung zur Personalisierung ermöglicht es uns, erweiterte Funktionalität und Personalisierung anzubieten. Sie können von uns oder von Drittanbietern gesetzt werden, deren Dienste wir auf unseren Seiten nutzen.");
->>>>>>> 61e52ae9
 
         }
     }
