﻿using Autofac.Core;
using Smartstore.Caching;
using Smartstore.Core.Data;
using Smartstore.Data.Hooks;

namespace Smartstore.Core.Stores
{
    [Important]
    public partial class StoreMappingService : AsyncDbSaveHook<StoreMapping>, IStoreMappingService
    {
        /// <summary>
        /// 0 = segment (EntityName.IdRange)
        /// </summary>
        const string STOREMAPPING_SEGMENT_KEY = "storemapping:range-{0}";
        internal const string STOREMAPPING_SEGMENT_PATTERN = "storemapping:range-*";

        private readonly SmartDbContext _db;
        private readonly IStoreContext _storeContext;
        private readonly ICacheManager _cache;
        private readonly IDictionary<string, StoreMappingCollection> _prefetchedCollections;
        private readonly IWorkContext _workContext;

        public StoreMappingService(ICacheManager cache, IStoreContext storeContext, SmartDbContext db, IWorkContext workContext)
        {
            _cache = cache;
            _storeContext = storeContext;
            _db = db;
            _workContext = workContext;

            _prefetchedCollections = new Dictionary<string, StoreMappingCollection>(StringComparer.OrdinalIgnoreCase);
        }

        public DbQuerySettings QuerySettings { get; set; } = DbQuerySettings.Default;

        #region Hook

        public override Task<HookResult> OnAfterSaveAsync(IHookedEntity entry, CancellationToken cancelToken)
            => Task.FromResult(HookResult.Ok);

        public override async Task OnAfterSaveCompletedAsync(IEnumerable<IHookedEntity> entries, CancellationToken cancelToken)
        {
            var distinctEntries = entries
                .Select(x => x.Entity)
                .OfType<StoreMapping>()
                .Select(x => (x.EntityName, x.EntityId))
                .Distinct()
                .ToArray();

            foreach (var entry in distinctEntries)
            {
                await ClearCacheSegmentAsync(entry.EntityName, entry.EntityId);
            }
        }

        #endregion

        public virtual async Task<bool> ApplyStoreMappingsAsync<T>(T entity, int[] selectedStoreIds)
            where T : BaseEntity, IStoreRestricted
        {
<<<<<<< HEAD
            var customerAuthorizedStores = await GetCustomerAuthorizedStoreIdsAsync();
            selectedStoreIds ??= (!_workContext.CurrentCustomer.IsSuperAdmin() ? customerAuthorizedStores : []) ;
            if (!_workContext.CurrentCustomer.IsSuperAdmin() && customerAuthorizedStores.Length > 0 && selectedStoreIds.Any(ssId => !customerAuthorizedStores.Any(cas => ssId == cas)))
            {
                //Trying to select a store not in the list of authorized stores of the customer making this change
                return false;
            }
            
=======
            Guard.NotNull(entity);
            Guard.NotZero(entity.Id);

            selectedStoreIds ??= Array.Empty<int>();

>>>>>>> 4ae3fb71
            List<StoreMapping> lookup = null;
            var allStores = _storeContext.GetAllStores();
            entity.LimitedToStores = (selectedStoreIds.Length != 1 || selectedStoreIds[0] != 0) && selectedStoreIds.Any();

            foreach (var store in allStores)
            {
                if (selectedStoreIds.Contains(store.Id))
                {
                    // Add the mapping, if missing.
                    if (await FindMapping(entity, store.Id, lookup) == null)
                    {
                        AddStoreMapping(entity, store.Id);
                    }
                }
                else
                {
                    // Delete the mapping, if it exists.
                    var storeMappingToDelete = await FindMapping(entity, store.Id, lookup);
                    if (storeMappingToDelete != null)
                    {
                        _db.StoreMappings.Remove(storeMappingToDelete);
                    }
                }
            }
            return true;
        }

        public virtual void AddStoreMapping<T>(T entity, int storeId) where T : BaseEntity, IStoreRestricted
        {
            Guard.NotNull(entity, nameof(entity));
            Guard.NotZero(storeId, nameof(storeId));

            _db.StoreMappings.Add(new StoreMapping
            {
                EntityId = entity.Id,
                EntityName = entity.GetEntityName(),
                StoreId = storeId
            });
        }

        public Task<bool> AuthorizeAsync(string entityName, int entityId)
        {
            return AuthorizeAsync(entityName, entityId, _storeContext.CurrentStore.Id);
        }

        public virtual async Task<bool> AuthorizeAsync(string entityName, int entityId, int storeId)
        {
            Guard.NotEmpty(entityName);

            if (entityId <= 0)
            {
                return false;
            }

            if (storeId <= 0 || QuerySettings.IgnoreMultiStore)
            {
                // return true if no store specified/found
                return true;
            }

            // Permission granted only when the id list contains the passed storeId
            return (await GetAuthorizedStoreIdsAsync(entityName, entityId)).Any(x => x == storeId);
        }

        public virtual async Task<int[]> GetAuthorizedStoreIdsAsync(string entityName, int entityId)
        {
            Guard.NotEmpty(entityName);

            if (entityId <= 0)
            {
                return [];
            }

            var cacheSegment = await GetCacheSegmentAsync(entityName, entityId);

            if (!cacheSegment.TryGetValue(entityId, out var storeIds))
            {
                return [];
            }

            return storeIds;
        }

        public virtual async Task<int[]> GetCustomerAuthorizedStoreIdsAsync()
        {
            return _workContext.CurrentCustomer.IsSuperAdmin() ? [] : await GetAuthorizedStoreIdsAsync("Customer", _workContext.CurrentCustomer.Id);
        }

        public virtual async Task PrefetchStoreMappingsAsync(string entityName, int[] entityIds, bool isRange = false, bool isSorted = false, bool tracked = false)
        {
            var collection = await GetStoreMappingCollectionAsync(entityName, entityIds, isRange, isSorted, tracked);

            if (_prefetchedCollections.TryGetValue(entityName, out var existing))
            {
                collection.MergeWith(existing);
            }
            else
            {
                _prefetchedCollections[entityName] = collection;
            }
        }

        public virtual async Task<StoreMappingCollection> GetStoreMappingCollectionAsync(string entityName, int[] entityIds, bool isRange = false, bool isSorted = false, bool tracked = false)
        {
            Guard.NotEmpty(entityName);

            var query = _db.StoreMappings
                .ApplyTracking(tracked)
                .Where(x => x.EntityName == entityName);

            var requestedSet = entityIds;

            if (entityIds != null && entityIds.Length > 0)
            {
                if (isRange)
                {
                    if (!isSorted)
                    {
                        Array.Sort(entityIds);
                    }

                    var min = entityIds[0];
                    var max = entityIds[^1];

                    if (entityIds.Length == 2 && max > min + 1)
                    {
                        // Only min & max were passed, create the range sequence.
                        requestedSet = Enumerable.Range(min, max - min + 1).ToArray();
                    }

                    query = query.Where(x => x.EntityId >= min && x.EntityId <= max);
                }
                else
                {
                    requestedSet = entityIds;
                    query = query.Where(x => entityIds.Contains(x.EntityId));
                }
            }

            var items = await query.OrderBy(x => x.Id).ToListAsync();

            return new StoreMappingCollection(entityName, requestedSet, items);
        }

        private async Task<StoreMapping> FindMapping<T>(T entity, int storeId, List<StoreMapping> lookup)
            where T : BaseEntity, IStoreRestricted
        {
            if (_prefetchedCollections.TryGetValue(entity.GetEntityName(), out var collection))
            {
                return collection.Find(entity.Id, storeId);
            }

            if (lookup == null)
            {
                lookup = await _db.StoreMappings
                    .ApplyEntityFilter(entity)
                    .ToListAsync();
            }

            return lookup.FirstOrDefault(x => x.StoreId == storeId);
        }

        #region Cache segmenting

        protected virtual Task<Dictionary<int, int[]>> GetCacheSegmentAsync(string entityName, int entityId)
        {
            Guard.NotEmpty(entityName, nameof(entityName));

            var segmentKey = GetSegmentKeyPart(entityName, entityId, out var minEntityId, out var maxEntityId);
            var cacheKey = BuildCacheSegmentKey(segmentKey);

            return _cache.GetAsync(cacheKey, async () =>
            {
                var query = from x in _db.StoreMappings.AsNoTracking()
                            where
                                x.EntityId >= minEntityId &&
                                x.EntityId <= maxEntityId &&
                                x.EntityName == entityName
                            select x;

                var mappings = (await query.ToListAsync()).ToLookup(x => x.EntityId, x => x.StoreId);

                var dict = new Dictionary<int, int[]>(mappings.Count);

                foreach (var mapping in mappings)
                {
                    dict[mapping.Key] = mapping.ToArray();
                }

                return dict;
            });
        }

        /// <summary>
        /// Clears the cached segment from the cache
        /// </summary>
        protected virtual Task ClearCacheSegmentAsync(string entityName, int entityId)
        {
            try
            {
                var segmentKey = GetSegmentKeyPart(entityName, entityId);
                return _cache.RemoveAsync(BuildCacheSegmentKey(segmentKey));
            }
            catch
            {
                return Task.CompletedTask;
            }
        }

        private static string BuildCacheSegmentKey(string segment)
        {
            return string.Format(STOREMAPPING_SEGMENT_KEY, segment);
        }

        private static string GetSegmentKeyPart(string entityName, int entityId)
        {
            return GetSegmentKeyPart(entityName, entityId, out _, out _);
        }

        private static string GetSegmentKeyPart(string entityName, int entityId, out int minId, out int maxId)
        {
            (minId, maxId) = entityId.GetRange(1000);
            return (entityName + "." + minId.ToString()).ToLowerInvariant();
        }

        #endregion
    }
}<|MERGE_RESOLUTION|>--- conflicted
+++ resolved
@@ -57,22 +57,16 @@
         public virtual async Task<bool> ApplyStoreMappingsAsync<T>(T entity, int[] selectedStoreIds)
             where T : BaseEntity, IStoreRestricted
         {
-<<<<<<< HEAD
+            Guard.NotNull(entity);
+            Guard.NotZero(entity.Id);
             var customerAuthorizedStores = await GetCustomerAuthorizedStoreIdsAsync();
-            selectedStoreIds ??= (!_workContext.CurrentCustomer.IsSuperAdmin() ? customerAuthorizedStores : []) ;
+            selectedStoreIds ??= (!_workContext.CurrentCustomer.IsSuperAdmin() ? customerAuthorizedStores : Array.Empty<int>();) ;
             if (!_workContext.CurrentCustomer.IsSuperAdmin() && customerAuthorizedStores.Length > 0 && selectedStoreIds.Any(ssId => !customerAuthorizedStores.Any(cas => ssId == cas)))
             {
                 //Trying to select a store not in the list of authorized stores of the customer making this change
                 return false;
             }
             
-=======
-            Guard.NotNull(entity);
-            Guard.NotZero(entity.Id);
-
-            selectedStoreIds ??= Array.Empty<int>();
-
->>>>>>> 4ae3fb71
             List<StoreMapping> lookup = null;
             var allStores = _storeContext.GetAllStores();
             entity.LimitedToStores = (selectedStoreIds.Length != 1 || selectedStoreIds[0] != 0) && selectedStoreIds.Any();
