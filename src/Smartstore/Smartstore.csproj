--- conflicted
+++ resolved
@@ -45,13 +45,8 @@
         <PackageReference Include="SixLabors.ImageSharp.Drawing" Version="2.1.5" />
         <PackageReference Include="System.IO.Hashing" Version="9.0.0" />
         <PackageReference Include="System.Linq.Async" Version="6.0.1" />
-<<<<<<< HEAD
-        <PackageReference Include="System.Linq.Dynamic.Core" Version="1.5.1" />
+        <PackageReference Include="System.Linq.Dynamic.Core" Version="1.6.0" />
         <PackageReference Include="System.ServiceModel.Syndication" Version="9.0.0" />
-=======
-        <PackageReference Include="System.Linq.Dynamic.Core" Version="1.6.0" />
-        <PackageReference Include="System.ServiceModel.Syndication" Version="8.0.0" />
->>>>>>> fb75ba43
     </ItemGroup>
 
     <ItemGroup>
