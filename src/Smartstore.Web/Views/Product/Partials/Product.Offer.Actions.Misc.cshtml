--- conflicted
+++ resolved
@@ -44,12 +44,7 @@
                                 attr-data-form-selector='(key == "wishlist", "#pd-form")'
                                 title="@action.Tooltip"
                                 aria-label="@action.Tooltip"
-<<<<<<< HEAD
-                                class="pd-action-link@(isSpecial ? " pd-action-link-special" : string.Empty) @action.CssClass"
-=======
-                                href="#"
                                 class="reset pd-action-link@(isSpecial ? " pd-action-link-special" : string.Empty) @action.CssClass"
->>>>>>> 3c6b2294
                                 data-type="@key"
                                 data-action="add">
                             <i class="pd-action-icon @action.IconCssClass" aria-hidden="true"></i>
