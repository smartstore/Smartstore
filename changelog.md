# Release Notes

## Smartstore 6.2.1

### WCAG (Web Content Accessibility Guidelines)

- Added **Skip list** button for all product, category, tag, blog and news listings.
- The following frontend sections have been updated to improve accessibility for screen readers:
  - Homepage products, categories, brands and product tags.
  - Compare products, wishlist and cart page.
  - Checkout process.
  - Product lists.
  - "All manufacturers" page.
  - PhotoSwipe
  - PageBuilder story blocks.
- Summernote: Allow query string in mp4, webm and ogg urls.

### New Features

- #1370 Add a payment provider for **easyCredit purchase on account**.
- #1381 Add a compare price to attribute combinations.
- #1386 Customer roles: Extend the permission tree so that nodes with descendants show whether descendant permissions have been granted.
<<<<<<< HEAD
- #1264 Batch-assign products to categories.
- New Rule Builder rules:
=======
- **AI**: File-based provider metadata used to store and organize information about LLM models.
- #934 Add cart rules property to PageBuilder stories to dynamically toggle their visibility.
- New **Rule Builder** rules:
>>>>>>> c4560388
  - #1372 Cart rule for the total cart weight.
  - Cart rule that checks whether a product from a category or one of its subcategories is in the shopping cart.
  - Cart rule to check that all products in the shopping cart are from the specified categories.
- #1357 Pricing: Add a setting that takes tiered prices of products into account, that are assigned by an attribute of type "linked product".
- #690 Apple Sign-In support
- FileManager: Enabled language dependent tabs
- **GMC**
  - #1341 Enable the selection of product images to be exported.
  - Export more shipping data (handling time, length, width and height of a product).
- EmailReminder: Added Google Reviews to the review reminder.

### Improvements

* Bumped all `jquery.validate` libraries
* Asset Bundling: Replaced `DouglasCrockford.JsMin` with `NUglify`.
* Summernote:
  * Activated file browser (MediaManager)
  * Responsive video embed
* Theming: `.art-drop` should adopt `$art-active-border-color`
- #1016 Don't ask registered customers for email when entering billing or shipping address.
- #1327 Product rules/MegaSearch: Consider start and end dates of a discount when applying the "HasDiscount" rule.
- Allow new attribute options to be added when assigning specification attributes to a product.
- EasyCredit: Do not hide the installment calculator if EasyCredit is not offered at checkout due to cart rules.
- etracker: Updated module to use latest script & added event submission for product view, list view and orders. 
- Added option for queued email grid to filter for subject.
- #1122 AI: Replace the Betalgo library with the official OpenAI .NET library.
- #1393 Missing bubble help hints in the backend address editor template.
- Return Requests:
  - #1196 Avoid duplicate return requests for a product.
  - The quantity to return reflects the number of products that have already been returned.
  - Display information about products that have already been returned, including their current status.


### Bugfixes

- ChatGPT: Fixed image creation errors "Invalid value".
- Attribute combination image could not be selected on product edit page.
- PostFinance: Fixed the issue where the amount paid sometimes differs from the order total.
- #1361 Add a migration to consolidate duplicate `ActivityLogType` entries.
- Fixed unnecessary single navigation dot in slick slider.
- EntityPicker did not remove unselected items from preselection in append mode.
- **MegaMenu** 
  - The background image should not overlap the menu item content.
  - The link count in a single column often exceeds the configured setting.
- After applying a discount code or moving a product to the wish list, deactivated shopping cart products were not displayed.
- **PageBuilder**
  - #1367 Do not hide the setting that displays the manufacturer's name in slider product lists.
  - Video in a video block was not rendering in Chrome.
- Fixed missing log entry and notification for a payment exception.
- **Stripe** 
	- Orders were created after the 3D Secure check, even though the payment was declined.
	- Set selected payment method on customer level was missing when using *Link* cart button. 
	- Restored setting of correct payment status.
- AmazonPay: Do not apply the customer email address for guests.
- Payment methods with rules are missing on the customer edit page when changing the preferred payment method.
- Verify balanced parentheses in data grid search filter expressions, preventing runaway memory usage from malformed search terms.


## Smartstore 6.2.0

### Breaking Changes
* **Web API:** The `PaymentMethods/GetAllPaymentMethods` endpoint has been enhanced to return all information about a payment provider.

### WCAG (Web Content Accessibility Guidelines)

* The following frontend sections have been made accessible to screen readers:

  * **Language** and **Currency** selectors
  * Customers’ **“My Account”** area, order and shipment details, and return requests
  * Customer‑identity features such as login and registration
  * Catalog and associated products search boxes
  * All elements in the footer
  * Article list actions
  * **CookieManager** dialog, which also traps focus until it is closed
  * Catalog facets
  * Contact Us
  * Checkout process
  * Product detail pages
  * Off‑canvas Menu
  * Off‑canvas Cart

* The following plugins have been updated to provide better accessibility for screen readers:

  * Blog
  * Direct Order
  * Email Reminder
  * File Manager
  * Forums
  * GDPR
  * MegaSearchPlus (extended facet templates)
  * News
  * Offline Payment
  * Polls
  * Wallet

* A script to handle **key navigation** has been implemented. It identifies the roles of several components and determines their **navigable** child elements.

  * `MenuPlugin` handles all items with `role="menubar"` based on sub‑items with `role="menu"` and `role="menuitem"`. It is used in …

    * the main catalog navigation in the simple version, without the MegaMenu plugin, and in the MegaMenu version
  * `TablistPlugin` handles all items with `role="tablist"` based on sub‑items with `role="tab"`. It is used in …

    * the Off‑canvas Menu
    * the Off‑canvas Cart
  * `TreePlugin` handles all items with `role="tree"` based on sub‑items with `role="treeitem"`. It is used in …

    * the catalog navigation in the Off‑canvas Menu
  * `ListboxPlugin` handles widgets using `role="listbox"` based on sub‑items with `role="option"`. It is used in …

    * language and currency select lists
    * all dropdown menus rendered by `MenuTagHelper`
    * variant‑color square boxes in product listings
  * `DisclosurePlugin` handles standalone disclosures and accordions. It is used in …

    * **CookieManager** dialog
    * article‑list dropdowns (`.art-drop`, which contains article actions such as Add to Cart and Add to Wishlist)
    * product‑list filter button (mobile)
    * footer (mobile)
    * **My Account** toggler (mobile)
  * `ComboboxPlugin` integrates `ListboxPlugin` navigation, opens **and** closes the dropdown, and supports both single‑ and multi‑select via `data-ak-multiselect=true`. It is used in …

    * article‑list sorting dropdown
    * language and currency selector

* A script has been implemented to handle **focus trapping for modal components**. While a modal is open, **Tab** cycles from the last to the first focusable element (and **Shift + Tab** does the reverse), so keyboard focus cannot leave the modal until it is closed.

* Nested `<nav>` elements have been removed from the top bar.

* Removed zooming **constraints** from the `viewport` meta property.

* A **Skip to main content** button has been implemented.

### New Features

- **Idealo Feed** plugin (commercial)

### Improvements

* Allow an order to be completed if its payment has been refunded.
* The author of a blog or news post has been added to the Open Graph metadata.
* **Stripe:**

  * Void the order if the webhook receives a message about a failed payment.
  * Payment status (Paid & Authorized) was set too early in the checkout process.

### Bugfixes

* The order of products in lists was reversed for featured sorting.
* Fixed a `NullReferenceException` on the cart page when shopping‑cart items were activated or deactivated.
* Fixed an `ArgumentNullException` when adding a product to a category if `SearchSettings.UseCatalogSearchInBackend` is enabled.
* **#1360:** Deleting a product review that included helpfulness entries resulted in a `SqlException`.
* Fixed the `Failed to read NuGet.config due to unauthorized access` exception.
* **Summernote**

  * Browsing and selecting files in the link or image dialog now also closes the opener dialog.
  * Fixed the list/paragraph toggle conflict when an `li` contains a `p`.
* **Forum:** Avoided a 404 when viewing a deleted customer profile.
* The **MyAccount** header only showed the uploaded avatar after a page reload.
* **PageBuilder**
* The *Slick* slider cut off the edit toolbar.
  * Some widget‑zone names appeared twice when editing a story.
  * **Fixed:** Product details were not updating when a story with a *Slick* slider was placed in the widget zone `productdetail_offer_after`.
* The **Latest Orders** dashboard did not display guests’ full names.
* Fixed a bug that caused an old script to be loaded from the browser cache, resulting in endless minibasket loading.
* Corrected handling of multi‑store settings for AI modules and performance settings.
* Added a **Route** attribute to the `Patch` and `PatchLocalized` actions of `EntityController` to avoid a 404 error that occurred under certain conditions.
* Use a relative product URL instead of an absolute one to avoid the JS error `Failed to execute replaceState on History`.
* **PayPal:** If Google Pay was initially selected on the payment selection page, a script error prevented all PayPal buttons from loading.
* **Amazon Pay:** Fixed an issue where the private key was unintentionally deleted when saving a multistore configuration.
* Added a missing XML declaration to the sitemap index file.
* Do not create database tables for `NamedEntity` and `VariantValueMetadata`.
* The customer profile did not display the Private Message button or forum statistics.
* Fixed display of error notifications in **Off‑canvas Cart**.
* Do not display `ActivityLogType` entries with the same system keyword multiple times.




## Smartstore 6.1.0

### New Features

- Updated to **.NET 9**
  - Increased overall performance
- **AI**
  - #1258 Added **DeepSeek** AI provider.
  - Added **Gemini** AI provider.
  - Added *Continue Writing* for HTML editor
  - #1259 Implemented setting for keywords to generally avoid.
- Added settings to add alternate links for localized page versions to the XML Sitemap and HTML Header.
- Import: Added an option to update all products that match a key field value.
- #1142 Implemented configurable Content-Security-Policy (CSP) HTTP header.
- #990 Added a weight field to attribute combinations.
- Added a setting to control whether shipping costs are displayed on the cart page as long as the customer has not yet entered a shipping address.
- Shipping by total: Added a setting to let the shipping origin determine the shipping cost if the shipping address is missing.
- #501 New category option for ignoring a category in menus.
- #248 Catalog search: Added an option for featured product sort order.
- #1281 Added shipping setting: Apply free shipping over 'X' only for specific shipping countries.
- **MegaSearch:**
  - ~20% performance increase
  - Added setting to indicate whether to split compound words.
  - Added setting to include/exclude the meta keywords of products in the search index.
  - #1275 Import of product keywords (import file column `MegaSearch.Product.Keywords`).
- **Summernote HTML editor:**
  - Save HTML content without reloading the page
  - Emoji support
    - Multi-language labels, tags and shortcodes
    - Search for labels and CLDR shortcodes
    - Inline GitHub-style emoji picker
  - Zoom support ranging from 25% to 500%
  - Displays the tag path of the current selection
  - Sticky toolbar when the editor is focused
  - Added a feature to allow AI to continue writing
- #1225 Added settings to sort search filters of facet groups: category, brand, and delivery time.
- Added PDF setting for the maximum number of objects to print.
- Fixed number of attachments always being 0 in queued email list.
- EmailReminder: Added task to send bonus points reminders.
- Added setting to round the amount of reward points for a purchase.
- #1150 Added a setting to hide orders in *My Account*.
- #1242 Rule Builder: Added a cart rule fulfilled when the cart contains a product with a specific SKU.
- #509 Added payment status setting for offline payments.
- #1010 Allowed the admin to align a blog or news image within its element box.
- #1261 Blogs and news: Added a setting indicating whether to allow users to leave comments if they have never purchased before.
- #1263 Allowed the admin to mark an order as *paid* even if the payment was previously voided.
- **PayPal:**
	- Added support for GooglePay.
	- Added option for admin to decide how to handle orders declined by payment.
	- Removed Giropay provider.
	- Added Trustly provider.

### Improvements

- Quick-Checkout: Allowed all payment methods to be specified as the preferred payment method.
- #1266 Refreshed browser URL when a product variant changes so that it points to the current variant.
- #1226 Enhanced `ResetPasswordAsync` to detect and repair accidental guest role assignments.
- #214 Added backend menu entry for each Rule Builder scope.
- Updated `dbip-country-lite.mmdb`.
- Logging: Added client UserAgent string to log entries.
- Improved processing of recurring payments.
- **AI:** 
	- More robust prompting
	- Added new bot detection patterns to `useragent.yml`.
- **ChatGPT:**
  - #1262 Updated OpenAI supported models to the latest and most relevant: `gpt-4o`, `gpt-4o-mini`, `gpt-4.1`, `gpt-4.1-mini`, `gpt-4.1-nano`, `gpt-3.5-turbo`
  - Added a setting for the maximum number of completion tokens.
  - Added support for gpt-image-1 and removed dall-e-2
- #1236 PayPal: Added setting to disable address application in case the store's address validation settings need to be respected.
- #1274 Recycle Bin: Possibility to filter products with/without assignment to orders.
- Store cookie consent information in database and display on customer edit page.
- Display the dimension and weight of a product without ending 0 decimal places.
- #1163 GMC: Updated feed to use new certification attribute for EU energy efficiency classes.
- #1282 More neutral message text when the password is reset.
- Fixed missing HTML meta item for price on product detail page when price is 0.00.

### Bugfixes

- Fixed occasional incorrect shipping costs applied based on shipping address.
- #1229 Fixed HTTP client timeout when sending an *order placed* message with PDF attached.
- #1235 Fixed products remaining published when stock equals the minimum stock quantity, and low stock activity is set to *unpublish*.
- #1234 Deleting a customer who has made forum posts throws a `SqlException`.
- Fixed incorrect discounted price on product detail page due to missing cache invalidation.
- **Checkout**:
  - Fixed checkout shipping link not opening the shipping information dialog.
  - Fixed missing shipping-address-differs checkbox for guests who have not yet entered an address.
  - Fixed checkout bug when address country is null.
- Fixed an issue where tier prices could be missing when exporting the associated product data.
- Logging: Excluded file source from DB logging.
- Fixed missing base path resolution for bootstrap-icons.svg.
- Ignored surrogate characters (emojis) when building URL slugs.
- #1269 Redirected entity slugs to the default language slugs after disabling a language.
- **Page Builder:** 
  - Child stories were not rendered in edit mode.
- **ChatGPT:**
  - Fixed `NullReferenceException` and deprecated model error when creating image metadata.
  - #1241 Added setting for token limit (`max_completion_tokens`), processing responses in chunks.
  - Fixed unintentional truncation of suggestions.
- **AI:** 
	- Respect text direction of the selected language in the rich-text dialog.
	- Fixed a bug where the prompt preview incorrectly generated a new text request when opened via the Summernote AI button.
	- Manufacturer prompt had messages for rich text generation when SEO properties were about to be created.
- **Summernote HTML editor:**
  - Fixed unwanted line break after caret position due to outdated beautify library.
  - Fixed various focus handling and popover issues.
  - Fixed various code synchronization issues.
  - AI: HTML editor no longer records undo after applying an answer.
  - Fixed incorrect application of target attribute in LinkDialog.
  - Fixed anchor update issue in LinkDialog after resetting settings.
  - Fixed various dialog layout issues.
- Fixed duplicate key violation (`IX_UrlRecord_Slug`) when copying a product with identical localized names.
- Prevented negative total tax amounts resulting from negative payment method fees.
- #1238 Fixed `NullReferenceException` when manually triggering recurring payments.
- **GPSR:**
  - Fixed `NullReferenceException` when multiple product rules assigned to text blocks.
  - Fixed rare cases of missing manufacturer information display.
- Prevented `InvalidOperationException` due to entity already attached when processing order completion notifications.
- MegaMenu now clears the output cache when settings change.
- MegaSearch: Fixed unpublished product tags not being indexed.
- Fixed `InvalidOperationException` related to missing Content-Type header in GDPR consent filter.
- Fixed cookie migration issue.
- #1233 Forum: Displayed posts marked as deleted.
- **PayPal:**
	- Fixed order status updates on webhook notifications with direct capture settings.
	- Fixed credit card payment issue with activated Quick-Checkout.
	- Fixed PayPal buttons displaying incorrectly after quantity control usage on shopping cart.
- Excluded inactive items during shopping cart validation for recurring/non-recurring products.
- Excluded Web API endpoint URLs from applying `TrailingSlashRule` (avoids HTTP 401 error).
- #1245 Fixed missing image preview after drag-and-drop in product detail configuration.
- Fixed delivery time display issue for products out of stock based on `DeliveryTimeIdForEmptyStock`.
- #1249 Logged activity when deleting entities from the data grid.
- Fixed AmazonPay Logout button displayed incorrectly on checkout completion page.
- Fixed missing error notification for unpaid order completion attempts.
- Fixed scrolling to selected section in manufacturer navigation.
- Billiger & Guenstiger: Fixed cookie information displaying when tracking disabled.
- MegaMenu: Fixed initialization issue with input controls.
- Fixed rare cases of the log list not loading.
- Fixed bug preventing shopping cart migration after external login.


## Smartstore 6.0.0

### Breaking Changes
- Removed Sofort provider from PayPal module (disabled by PayPal on 18.04.2024)
- Storage location for `Customer.LastVisitedPage` has changed. The historical data will be collected again successively after the update.

### New Features

- **Conditional product attributes**
  - Makes the visibility of an attribute dependent on the selection state of other attributes.
  - Copying attributes, options and rules from one product to another.
- **Improved checkout process**
  - Quick-Checkout allows to skip addresses, shipping and payment method selection if these are known.
  - The order total amount is displayed in a sticky sidebar on each checkout page.
  - Improved design and greater legal certainty of the confirmation page.
  - One-click checkout for sales at retail terminals.
- **Essential specification attributes**
  - Specification attributes marked as an *essential feature* are displayed in the checkout.
- **Cart & wishlist enhancements**
  - Disable cart items via checkbox.
  - Show delivery time, stock info, weight, additional shipping surcharge and brand.
- **Grouped product enhancements**
  - Optional presentation of associated products as collapsible/expandable panels.
  - Added paging for associated products.
- **EU General Product Safety Regulation (GPSR)** plugin (commercial)
  - Manufacturer information (postal address, responsible person) is displayed in product details.
  - Warnings and safety instructions are added as text blocks and assigned to the product manually or automatically via product rules.
- **MailChimp** plugin (commercial)
- **Pixlr image editing** plugin (commercial)
  - Create and edit images directly in the Media Manager.
- Updated to **.NET 8**
  - Faster app startup
  - Increased overall performance
  - ~10 % less memory usage after app start
- **DevTools**: New widget zone preview panel
  - Lists all zones in a menu
  - Zones can be temporarily toggled
- #371 Importer for manufacturers.
- Toggle password visibility
- New app setting for MS SQL Server compatibility level
- Enhanced database optimization and vacuum operations
- Vacuum single database table
- #909 Allow to control the product availability based on the existence of an attribute combination.
- New catalog setting to label products as *new* by the availability start date.
- MegaSearch
  - Setting to place the search hits of unavailable products further back in the search list.
  - Finding products by keywords (e.g. product compatibility list). Also added product meta keywords to the search index.
  - Added price calculation options for the price to be indexed.
- Affiliates: Added a button to remove the assignment of a customer to an affiliate on customer edit page.
- Import news from RSS news feeds.
- Reverse proxy: added support for `X-Forwarded-Prefix` header (for `PathBase` resolution)
- Page Builder
	- Added **AudioPlayer** block
- Added cart rules to Rule Builder
  - #971 Customer's external authentication method
  - #896 Customer is an affiliate
  - VAT number status
  - Tax exempt
  - Billing/shipping to EU
  - Billing/shipping to company
- Product details
  - #997 Added a setting to disable display of product tags.
  - #1127 Display reward points.
  - #1201 Added a setting to display the price with the suffix "from" if no variant has yet been selected.
- #858 Implemented Paypal package tracking
- #1100 Display customer generic attributes in backend
- #1129: Extend the PrivacySettings CookieConsentRequirement option to include Switzerland when choosing the option RequiredInEUCountriesOnly
- #762 CookieManager: Scripts are now loaded immediately after consent without refreshing the page. 
- #783 Add a field to shipment entity for the name of the cargo company.
- #1176 Avoid duplicate assignment of description on the product page.
- #528 Add an option to no longer allow posts on a forum topic.
- #1204 Added settings to enable/disable the RSS feed in blogs and news.
- #1210 Add a setting to not apply a discount associated with a product when the special price of the product is applied.
- PayPal: Add addresses returned by PayPal to the customer and set billing and shipping addresses.  

### Improvements

- #876 Changing password in backend via modal dialog.
- #871 Show the total media file size in dashboard stats.
- Theming
  - Revamped SignIn / Register page
  - Revamped dashboard stats
  - Multi-level dropdown groups
  - Activate .spa-layout only on screen height > 600px (DataGrid is unusable in mobile landscape mode otherwise)
- Page Builder
  - Fixed *boxed titles* spacing and line-height issues
- Web API
  - Enabling CORS.
  - #928 Mask the secret key in backend API user list.
  - #1057 Add endpoints for `WalletHistory` entity.
  - #929 Add endpoints for PageBuilder stories, story blocks and import/export.
  - #1175 Add endpoints for `DependingPrices`.
- Security
  - #886 Replace CoreFTP with FluentFTP.
  - #1004 Add captcha to password recovery form.
- Add a setting for a maximum order age. For orders over this age, no more messages such as *shipped* or *delivered* may be sent to the buyer.
- Skrill: added support for new parameter `website_id` (required for Giropay and iDeal payments).
- PostFinance: Check whether an order already exists for a payment before an order is placed.
- GMC
  - Only export images (not videos or other media types).
  - Export *out of stock* if inventory management and the buy button are deactivated.
- Search Log: Added settings for the maximum search term length and the minimum number of search hits (to control which terms are logged).
- #912 Add a setting to use the `CultureInfo.NativeName` in language selector instead of the language name maintained in backend.
- #968 Allow to specify a language in which the notification is to be sent for manually created gift cards.
- #1115 Use atomic transaction in PlaceOrder (save all or nothing).
- #1158 Natural sorting for product attributes.
- Added meta properties name and uploadDate for videos
- (DEV) Database migrations: Long running data seeders can now be run during the request stage to overcome app startup timeout issues.
- #965 Prevent adding of products to the shopping cart by system customers such as *builtin@search-engine-record.com*.
- Increased the default maximum file size of an avatar and added a customer setting for this in backend.
- Stripe: 
  - Update shipping address on confirm order.
  - Update to API version *2024-09-30.acacia * (Stripe.net 47.0.0).
- Addresses: make first and last name optional if a company name has been specified.
- #1012 Estimate shipping costs without rules if no shipping method was found with rules.
- PayPal: Orders were canceled when capturing was declined, now they are being voided instead.
- #1020 Prevent creation of unnecessary Stripe "payment intent".
- Added deletion of selected rows to the data grid of manufacturers, discounts, menus and topics.
- ActivityLogger: don't log activities from system accounts (bots, scheduler, etc.).
- Added specific browser automplete hints to some common forms 
- Identity: Moved `ClientIdent` and `LastViditedPage` from `GenericAttribute` to `Customer` table (for performance reasons and to distress GenericAttribute table)
- Enable tokens (e.g. current date and time) for email subject in email export deployments.
- PostFinance: added an order note with the selected payment method.
- Customer import: providing a last name in an address should not be mandatory.
- URL sanitizer for last visited page tracking.
- For security reasons, do not delete administrators via the customer grid. Double ask if administrators are deleted via the edit page.
- Added filters to shipping by total and shipping by weight grids.
- #862 Changed resources of X (Twitter) to X. 

### Bugfixes

- Fixed only the first product attribute of list type attributes was displayed on the cart and order page.
- Fixed cart page shows 0 bundle item price if per-item pricing is deactivated.
- #996 Limited to customer roles is not working for topics that are displayed as widgets.
- #914 Featured sorting on category and manufacturer pages not applied when using standard search.
- #1211 Sorting by price should consider the special price in LINQ search (including special price date).
- Product attributes are lost when navigating to *Ask Question* page multiple times.
- Checkout:
  - Fixed a new shipping address is used as the billing address in checkout.
  - #1105 Wrong sorting of shipping methods in checkout when multiple computation methods are active.
- Product details:
  - Fixed a product can only be added to the shopping cart with a quantity of 1 if the stock quantity is below 0.  
  - Fixed delivery time is not displayed when stock is empty.
  - Fixed an unavailable attribute was not grayed-out if the product has at least one non list-type attribute.
- Required products:
  - #1024 Apply preselected options of required attributes of added products when required products are automatically added to shopping cart.
  - Fixed `InvalidOperationException` when adding a required product to cart that is already on the wishlist.
  - Fixed the validation of required products was missing if they were not automatically added to the shopping cart.
- Fixed mini shopping cart displayed large placeholder images if the cart setting for bundle item images was deactivated.
- Fixed cart settings for images on wishlist were always ignored.
- Fixed the discount amount of an order can have an incorrect value if a discount rule was applied during the subtotal calculation.
- #957 Fixed prices should not be hidden if the *Access Shopping Cart* permission has not been granted.
- Fixed tier prices of product bundles were not taken into account in product lists if the lowest possible price is to be displayed.
- #1041 Fixed `ArgumentException` "The resource object with key *DateHumanize_MultipleMonthsAgo* was not found (Parameter *resourceKey*)" in Czech language (probably also appears in others).
- Fixed `NullReferenceException` calling search page without any search term.
- Fixed `NullReferenceException` *typeFilter was null* when uploading a video.
- Fixed `NullReferenceException` on product detail page if the main menu is not published.
- MegaSearch: 
  - Fixed missing search filters for specification attribute options with numeric values.
  - Hits from an SKU search tend to appear too far back.
- Tax by region: fixed tax rate was not applied if asterisk placeholder character was saved for zip code.
- #921 IOException "The filename, directory name, or volume label syntax is incorrect" when `MediaSettings.AppendFileVersionToUrl` is activated.
- #922 Newsletter subscription event not triggered upon email confirmation.
- Language selector in off-canvas menu should show the same language name as in the main menu.
- #936 Password protected topic was not displayed after password has been entered.
- #955 Searching a product by product code in grids returns an infinite list.
- Fixed the reward points for purchases setting was not saved in multi-store mode.
- #960 Setting `ManufacturerItemsToDisplayInOffcanvasMenu` cannot be changed in backend.
- Fixed offcanvas cart issue in mobile browsers (buttons in the footer were sometimes truncated).
- #1197 Product grid search form does not parse the search term expression.
- Page Builder:
  - Creating a story can result in the deletion of another story's store mappings.
  - Position of blocks can be lost in Page Builder editor.
  - Some radio button groups were not deselectable
  - Story min-height (medium | tall) often resulted in broken page layout
  - #991 topic target *homepage* was not imported correctly.
  - #938 Story is published in Page Builder editor.
- Forum:
  - #951 The forum post page counter is always incremented by 2 when the page is opened.
  - Fixed HTML links are not displayed in posts.
- Fixed a filter reset of the product grid does not work correctly.
- Fixed validation issues when saving guest customers.
- Web API:
  - #1066 Fixed schema validation errors for `MaxLength` attribute and OpenAPI `OperationId`.
  - #1186 Missing order in GET request if customer was deleted.
- #1072 Missing customer welcome message after approval of the registration by admin.
- #897 Discount code input seems to be confirmed (border color and check icon)
- #964 Removed meta information from publication according to catalog settings.
- Fixed shoping cart `MinOrderValidation`.
- Added quantity information on non-editable wishlist page.
- Some external authentication methods (like AmazonPay) were not displayed on customer pages.
- Hitting the return key in the text field of a product variant resulted in a 404 status error.
- Fixed *QuantityBelowStoreOwnerNotification* was sent twice.
- #1001 MediaManager: fix *moov atom not found* ffmpeg issue in `VideoHandler`.
- #1185 Image upload fails after selecting *Replace* or *Rename* in duplicate files dialog.
- Fixed the e-mail subject was not transferred when sending an e-mail from customer edit page.
- Fixed offcanvas problem whith mega sized page builder stories.
- PayPal:
  - Fixed payment discount problem (discount from a formerly choosen payment method was applied).
  - Fixed VAT exempt & currency conversion problems.
  - Only the frist refund executed from the backend was accepted by PayPal.
  - Fixed unhandled payer action required problem for wallet payment methods.  
- #1042 Fixed broken roxy file manager.
- #969 Promo badges are not rendered in frontend due to type mismatch.
- Google Analytics: Fixed problem with single quotation mark in category name.
- #983 Uploaded product variant file is lost after selecting any other variant option (in product details).
- Fixed missing line breaks for product attributes in the print/PDF view of orders.
- SEO:
  - Marked product list filter option links as `nofollow`.
  - fixed redirection error for TrailingSlashRule setting redirect.
- Hide the cookie manager for topics that need to be fully visible without being overlayed by the cookie manager dialog.
- #1091 Allow recursive cache access in `AlbumRegistry.GetAlbumDictionary()`
- #1088 Special characters (like Umlaut) are not displayed correctly in client-side messages.
- Files from subfolders must not be attached to an e-mail when deploying an export (can be thousands).
- #1136 Datagrid Vue component throws when expanding child grid.
- #1125 Buttons for payment methods that are restricted by cart rule to the subtotal amount are not shown/hidden when the item quantity is updated on the cart page.
- Delete media tracks of variant values of permanent deleted products.
- Show soft-deleted products on order edit page and in order details.
- Fixed duplicate minus signs for amounts on the order detail page.
- Category and manufacturer pages show "Relevance" as sorting, although only "Featured" is offered in the selection.
- #234 The combination of multiple choice values (and-combine of checkbox values) is missing when creating all attribute combinations.
- GMC:
  - Fixed missing product edit URL in product grid.
  - Fixed Google category cannot be cleared in product grid.
- Fixed `SqlException` "String or binary data would be truncated" when generating URL slugs that are too long.
- Fixed orders of deleted customers were not displayed in order grid.
- `ProductRuleEvaluatorTask` should also take unpublished categories into account.
- Fixed the generic attributes grid always displayed only one data page.

## Smartstore 5.1.0

### New Features

- Currency rounding:
  - Added currency properties and settings for rounding: midpoint rounding, skip rounding when displaying net prices, round unit price before or after quantity multiplication
  - Amounts are always rounded when calculating the order total to avoid rounding differences (usually of 1 cent)
- The **recycle bin** for products enables to restore and permanently delete products
- **payever** plugin (commercial)
- **Botsonic** plugin (commercial)
- Media Manager now allows image files to be re-processed based on the current media and post processor settings.
- Cart quantity input control now respects the product's available stock (as max input)
- #823 Added canonical URL to search pages
- #745 Page Builder: depend story visibility on user roles
- Added option to configure allowed characters for user names 
- #836 Added option to define additional lines for robots.txt

### Theming

- Infrastructure
  - Forked & customized **Bootstrap** framework. Our implementation combines version 4.6 and 5.x. We have not made any modifications to the JavaScript files; only SCSS has been customized. The primary objective is to maintain compatibility with the original Bootstrap documentation for developer convenience.
  - Logical CSS for better RTL support
  - Added subtle and emphasis colors to the color system
  - Revamped button styling
  - Revamped dropdown styling
  - Revamped select2 styling
  - Revamped pagination styling
  - Revamped modal window styling
  - Badges: new variants and modifiers `.badge-subtle`, `.badge-outline-*`, `.badge-ring`, `.badge-counter`
  - Revamped check & radio styling: new variants and modifiers `.form-check-solo`, `.form-check-{color}`, `.form-switch`, `.form-switch-lg`
  - Many improvements to input groups, button groups and collapsibles
  - Sass variables for all easings, contained in `_easings.scss`
  - Dropped responsive (rfs) spacing
- Frontend
  - New grid breakpoint **xxl** (1400px)
  - Made components *rounder* by slightly increasing border-radius variables
  - Revamped product listing action bar styling (sorting, view mode, pagination)
  - On screens < md, the offcanvas window for product filter slides in from bottom and also provides the sorting options
  - Revamped offcanvas main menu
  - Revamped image gallery styling
  - Revamped cart, wishlist & order confirm
  - Fixed Slick slider dotted navigation responsiveness issues
  - Slightly improved InstantSearch box and dropdown
  - Revamped product tags component
  - Dropdown product quantity input (automatically rendered instead of spinner if possible quantities do not exceed 100).
  - Revamped checkout progress indicator
  - Revamped scroll-to-top button
  - Revamped cookie consent dialog styling
  - Dropped *Triple Date Picker* component in favour of browser native date picker
  - Unstyled links are underlined by default
  - New responsive and collapsible MyAccount menu with avatar image, customer name and email address in header.
- Backend
  - Revamped Configuration / Settings and made settings menu responsive
  - Revamped plugin and provider managers
  - New colorpicker component with swatches
  - Revamped number input styling
  - Locale editor tab navigation has been redesigned and is now more responsive

### Improvements

- Increased performance:
  - Added hash codes to attribute combinations. With a large number of attribute combinations, variants are found much faster now.
  - Fixed slow loading of product categories for a large number of categories. Price calculation and product export were affected.
  - MediaSearcher always performed a LIKE search for terms (the equals operator was missing)
  - #820 More scalable media service dupe file detection
- Improved plugin & provider manager UI
- MegaSearch: #842 added hit count for availability filter. Hide filter if it leads to no further hits.
- Use billing address if there is no shipping address and tax calculation is based on shipping address.
- #580 Added caching for live currency exchange rates.
- #767 Handle tier prices in depending prices module.
- #378 Remove the assignments of products to a tax category when the tax category is deleted.
- Blogs and news: added counter for pageviews and author field. Both displayed for admins only.
- Product tags:
  - #388 Ajaxify product tag selection in backend.
  - Added search panel to product tags grid.
- Web API:
  - #142 Take back in stock notifications into account.
  - #805 Add endpoints to assign discounts to entities.
  - #821 Add endpoints for RecurringPayment and RecurringPaymentHistory.
  - Add endpoints for the recycle bin of products.
- Import:
  - #390 Add a setting for whether to send the completion email.
  - #377 Import cross- and checkout-selling products.
- #503 Don't round quantity unit amount for PAnGV.
- #403 Added preview image link of NewsItem to RSS feed.
- #276 Enable to set the time of day for start and end date of discounts.
- #486 Add setting to capture payment when order status changes to *complete*.
- #782 Make the total weight of a shipment editable.
- #782 Enable to mark shipments of an order as *shipped* or *delivered* via orders grid.
- Added ability to edit delivery time in product grid
- #807 Enable absolute Paths for DataExchangeSettings.ImageImportFolder.
- #786 Replace TripleDatePicker with native input type date.
- #804 Implemented the new TrustBadge integration mode, including new settings for positioning, color scheme, etc. 
- #819 Fix zoom on product detail page when there is a large right column.
- PayPal credit card: Removed address fields and integrated Strong Customer Authentication (SCA) instead.
- #834 Make the expiration date of visitor cookies of guests configurable.
- #493 Display quantity name plural when quantity unit is more then 1.
- #847 EU check VAT service: switch from SOAP to REST API
- #763 Display admin edit button for public entities on touch displays  

### Bugfixes

- Price calculation:
  - Rounding differences between the subtotal and the sum of the line totals.
  - Manufacturer discount is ignored as soon as an attribute with a linked product is selected.
- Product lists:
  - Fixed do not show tax info in product lists if the product is tax exempt.
  - Fixed call for price note not displayed in product lists.
- MegaSearch:
  - Fixed incorrect search results when a multistore has different default languages configured.
  - Fixed an incorrect second search result, executed via a spell checker suggestion, when the first search did not return any hits.
- Import:
  - Fixed localized properties were not updated during import.
  - Localized SeName was only updated when import file also contained a non-localized SeName column.
  - Fixed duplicate imported images if they were assigned to several products within a batch.
- Fixed the category navigation no longer shows the number of contained products after reindexing.
- Fixed products associated to a grouped product cannot be deleted via associated products grid.
- Fixed not yet awarded reward points were reduced when an order was deleted.
- Checkout attributes:
  - Fixed wrong tax was applied to checkout attributes in checkout.
  - Fixed checkout attributes that are not active anymore should not be applied.
- Web API: 
  - Fixed 404 file swagger.json not found when opening Swagger documentation in a virtual directory.
  - #815 Import of customers via WebApi/OData sets PasswordFormat to 'clear'.
- Fixed incorrect message when applying a discount coupon code on cart page.
- Fixed the saving of multistore settings for default tax and default shipping address.
- Fixed a scripting issue where the input focus of the direct debit payment form was mistakenly set to a wrong input element.
- Fixed missing cache clearing after importing localized properties.
- Output Cache: missing `Content-Type` header when serving page from cache
- #531 Error reading import file with localized values of languages with the same UniqueSeoCode.
- Fixed discounts assigned to categories and limited to customer roles should be excluded from export and exported prices.
- Fixed MainPictureId not applied on product edit page if missing and if there is only one picture assigned to a product.
- Fixed product image gallery issue where no image was displayed at all.
- #843 Additional shipping charge displayed in product details even if free shipping is activated.
- Fixed "The requested service 'Other (Smartstore.Core.Rules.IRuleProvider)' has not been registered" when creating a rule.
- Fixed #792 Downloaded language sometimes cannot be deleted when using SQLite.
- Stripe: Fixed incorrect system name in several places.
- Gift cards were not generated according to the order item quantity during order processing.
- Fixed incorrect cart validation if minimum cart quantity and quantity step were configured for a product.
- #810 Doubleclicking login button can lead to 400 BadRequest error page.
- Fixed arithmetic overflow SqlException in `ShippingByWeight` and `ShippingByTotal` four decimal places migrations.
- #776 PayPal credit card payment fails due to missing session PayPalOrderId entry.
- #797 Incorrect validation when product can be added to the cart in single positions.
- Manufacturer pictures were not displayed on product detail pages.
- #828 Queued email identifier is 0 for order completed email.
- #873 Category preview may show 404 page if the category is limited to a certain store.
- Do not fallback to "Product is not available" delivery info on product detail page if the product is available.
- #839 Output cache must be invalidated when menu items are added or edited.
- OpenTrans: fixes RuntimeBinderException "cannot perform runtime binding on a null reference" when exporting shipping address.
- Brand pictures weren't displayed in product lists.
- Skin select2 if remote url is used (rules in admin area were unusable on touch devices).
- When using Stripe or PayPal on cart page checkout attributes were reseted.


## Smartstore 5.0.5

### Breaking Changes

- `Store.SecureUrl` and `Store.ForceSslForAllPages` are deprecated now. By default, all pages are secured if `Store.SslEnabled` is true.
- Reindexing of MegaSearch search index required to include new category tree path.

### New Features

- **PersonalPromo** plugin (commercial)
- **Wallet** plugin (commercial)
- #251 MegaSearch: New option, when enabled, search hits must contain all search terms (logical AND operation). The more terms you enter, the fewer hits will be returned.
- Reverse proxy configuration using `ForwardedHeadersMiddleware`
- SqliteDataProvider: 
  - Fixed case-insensitive `Contains()` and `Like()` failing on non-ascii characters.
  - Implemented BackupRestore feature
- Web API:
  - #618 added an endpoint for adding a product to the shopping cart.
  - #709 added an endpoint that returns order data prepared for an invoice (including variant SKU).
  - #717 added `GiftCard`, `GiftCardUsageHistory`, `DiscountUsageHistory`, `CheckoutAttribute` and `CheckoutAttributeValue`.
  - #723 store the SKU of the ordered product variant at the `OrderItem` entity.
- Payment method brand icons can be displayed on product detail pages
- Added settings for more social links (Flickr, LinkedIn, Xing, TikTok, Snapchat, Vimeo, Tumblr, Ello, Behance) to be displayed in the footer.
- SEO: trailing slash options for internal links (*Append trailing slash to links*, *Trailing slash mismatch rule*)
- #480 Product export: add a filter for categories and an option to include all sub-categories.
- #437 Rule builder: add cart rule for delivery time.
- #559 Forum: add setting to prevent registered customers from posting forum topics and posts.

### Improvements

- Theming
  - Better usability of the backend on small mobile devices (especially DataGrid)
  - Updated FontAwesome library from version 6.0.0 to version 6.4.0
  - Checkout / Payment page can display payment method brand icons
- Increased performance: category tree path to filter products by categories.
- DataGrid now remembers the search filter state across requests
- Better PayPal implementation: added providers for every single payment option.
- New user agent parser with much better bot, mobile/tablet detection (but less accurate platform and device detection)
- #416 Make the language name localizable.
- Specify custom database collation during installation.
- Added a search filter for country grid.
- Add X-Frame-Options `SAMEORIGIN` to response headers
- Use `308 - Permanent redirect` status code for HTTPS redirection (instead of `301 - Moved permanently`)
- (DEV) Model mapping (`IMapper<TFrom, TTo>`):
  - Composite mappers: multiple mappers for a single type pair
  - Named mappers
  - Mapper lifetimes (transient, scoped, singleton)
- Search
  - Search box UI improvements
  - #441 Enable multistore configuration for SearchSettings.SearchFields.
- #658 Limit number of product clones to generate either via UI or code (or both)
- #736 Backend > Product grid: Search By SKU should also search for GTIN & MPN
- #682 Allow to set the default email account per shop.
- Google Analytics: Added option to enable admin to prohibit the script from being loaded without explicit consent by the visitor
- #406 Exclude current product from recently viewed products block on product detail page.
- Added setting to automatically display CookieManager if the shop visitor is from the EU.

### Bugfixes

- App restart/recycle could occasionally leak or fail
- PdfConverter failed after cron job cleaned up temporary files in App_Data directory
- Link from Admin area to a named area-less frontend route did not properly prepend culture code
- Identity:
  - Fixed *checkout loop* after logout.
  - #753 During registration a new customer is created although the password is invalid.
- Export:
  - `IWorkContext` CurrentCustomer, WorkingLanguage and WorkingCurrency must be set according to projection.
  - Price calculation must respect `TaxSettings` of projected store.
  - Fixed wrong exported price when attribute combinations exported as products and price display type is set to lowest price.
  - When creating a profile, the public folder name of another profile should not be copied, but a unique, new folder name should be used.
- Fixed picture and color control were not displayed when editing a product attribute option.
- Fixed display of orders in MyAccount area when `OrderSettings.DisplayOrdersOfAllStores` was set to `true`
- Fixed RTL theme Sass parsing error
- When an order was placed, the stock quantity of attribute combinations were not updated if the stock is managed by attributes.
- Fixed "also purchased products" should not display unpublished products.
- #651 Fixed product can be added to cart even if the availability limit was reached.
- #748 The "Recently viewed products" section displays items in stores to which it has not been assigned.
- Logout was not possible after new customer registrations.
- Fixed unpublished products should be assignable as "promoted" to a product.
- `SequentialDataReader`: fixed a problem where occasionally nullable string fields were not read
- UrlRewriter: raw rules were not loaded from legacy storage
- #731 Entering invalid URL as menu item url results in unrecoverable error.
- Fixed a topic was not editable if a menu link with an invalid target was associated.
- `MainMenuShrinker` was missing.
- Added missing properties in customer grid.
- Fixed popular product tags were not loaded based on the frequency of their product assignments on homepage.
- Fixed after a login the user was not redirected to the previous page.
- Fixed problem where bundles couldn't be added to the basket if bundleitems had attributes.
- GMC: when there was no Google category defined in a product, copying the product threw `NullReferenceException`.
- Fixed attribute filters of bundle items were not loaded in bundle item dialog.
- GoogleAnalytics:
  - Fixed a `NullReferenceException` in `GoogleAnalyticsViewComponent`.
  - Fixed `KeyNotFoundException` in `GoogleAnalyticsScriptHelper.GetOrderCompletedScriptAsync`.
- Fixed incorrect order of product attributes on the shopping cart page.
- Fixed #687 Product `MainPictureId` changed each time a new picture is uploaded.
- Fixed ArgumentNullException in `FixProductMainPictureId` when uploading new image on product edit page.
- Fixed links to assigned shipping methods were not displayed when editing a rule.
- Fixed SearchLog did not show top search terms in instant search.
- Fixed redirect to login page instead of an error message when a guest wants to checkout and anonymous checkout is not allowed.
- Fixed the category number in category navigation was not displayed when the catalog setting `ShowCategoryProductNumberIncludingSubcategories` was changed.
- #681 For a message template, the assignment to the e-mail account is not removed when the e-mail account is deleted.
- #704 Cart page displays outdated discount information when applying or removing a discount coupon code.
- #751 Summernote: Inserting a table places it at the top of the HTML editor
- Fixed rare bug where shipping rates wouldn't be applied due to rounding issues
- ShippingByWeight: fixed missing `SmallQuantityThreshold` in initial migration.
- #619 Shipping by weight and by total should use 4 instead of 2 decimal places for currency values.
- For a BundleItem with attribute filters, the attribute selection on the product detail page disappeared as soon as an attribute was selected.
- #724 Selecting other languages resets selected sorting/items per page setting 
- Legacy widget zones weren't considered anymore
- DevTools: Some widget zones weren't displayed due to incorrect RegEx
- NumberInput: Min Max should be handled by validation framework or in frontend by native HTML elements.
- Fixed RuntimeBinderException in SettingController when no search fields are saved.
- Fixed rule assigned to payment method only applied after clearing the cache.
- Admin dashboard: fixed percentage value for last 28 days in order and customer registrations statistics.

## Smartstore 5.0.4

### New Features

- **PostgreSQL** database support
- **SQLite** database support
- **easyCredit** plugin (commercial)
- **DependingPrices** plugin (commercial). Enables configuration of prices depending on customer groups, language, store or customer number.
- Embedded Base64 image offloader: finds embedded images in long HTML descriptions, extracts and saves them to the media storage.
- New option for mail accounts to configure SMTP connection encryption.
- New app system settings: `UsePooledDbContextFactory`, `UseDbCache`, `UseSequentialDbDataReader`
- Database table statistics in System / System Info (row count, total space, used space)

### Improvements

- Memory management
  - Fixed several memory leaks
  - Disabled DbContext pooling (causes memory leaks)
  - New sequential data reader (disabled by default) uses significantly less memory than the built-in reader. Should be enabled if HTML descriptions are extremely large (> 1 MB).
  - More aggressive garbage collector
  - App now uses significantly less memory under heavy load
- Added price settings for discount requirements to be validated in product lists.
- Faster loading of product lists that contain bundles with per-item pricing.
- MegaSearch:
	- A significant increase in search speed, especially when dealing with large amounts of data.
	- Faster indexing.
	- Word stemming configurable for all languages.
- Added `data-invariant` attribute to number input controls 
- Closed #543 Google Category (GMC) always get lost when copying a product
- Ajax request to external URLs do not add X-XSRF-Tokens anymore
- Definition of several preselected product variant attribute values is now prohibited

### Bugfixes

- #557 If the state is optional for addresses, none should be preselected when creating them.
- #608 Build DeleteGuestCustomers query with LINQ again.
- Fixed ArgumentException "The source argument contains duplicate keys" in case of menus with duplicate system names.
- Fixed SqlClient deadlock exception when resolving guest account by client identity.
- MySQL: fixed migration failure when UTC_TIMESTAMP was used as default value for date columns.
- High data payload: 
	- Fixed InvalidOperationException "A second operation was started on this context instance before a previous operation completed" when opening category (and others) edit page.
	- Fixed many product tags blocks the loading of the product edit page due to initialization of the product tag selection box.
- Fixed discount coupon code could not be applied in some cases.
- PostFinance: fixed "The specified refund amount CHF needs to be rounded to a maximum of 2 decimal places".
- Fixed ArgumentNullException in ProcessImageQuery.Add if name is null.
- Fixed price adjustment of attributes was saved only with two decimal places.
- Fixed missing inventory adjustment when the stock quantity was changed through product grid.
- The link to remove a search filter must not contain a page index, otherwise inconsistent search results will occur.
- Fixed InvalidCastException "Unable to cast object of type 'Newtonsoft.Json.Linq.JObject' to type 'Smartstore.Core.Search.Facets.FacetGroup'" when OutputCache is active.
- Category or manufacturer discount was not applied if no other changes were made to the category or manufacturer except for the discount assignment.
- Cart rules assigned to a payment method were not applied in checkout.
- MegaSearch: fixed a memory leak during indexing.
- Fixed native validation for quantity inputs
- Google Analytics: Fixed rendering of prices with thousands separator
- #621 Cart item quantity couldn't be updated if cart item validation returned errors
- #628 sort Triple DatePicker year descending   
- #622 Tab created with Event.cs does not work on Mobile.
- FileManager: Files weren't displayed correctly in backend.
- A product should be found by its SKU if there is a deleted product with identical SKU.
- Links to assigned entities sometimes not displayed on rule edit page.


## Smartstore 5.0.3

### New Features

- (DEV) New `WebhookEndpointAttribute` endpoint metadata. Suppresses creation of guest accounts for webhook calls.
- PayPal: 
	- Added a window to display PayPal account information for support issues 
	- Added setting for upper limit for Pay Upon Invoice 
	- Added option to turn off PayPal buttons on shopping cart page

### Improvements

- Allows to delete and filter assignments of customers to customer roles that were automatically created by a rule.

### Bugfixes

- Installation: changing database connection settings has no effect until app restart
- Fixed HTTP 400 `BadRequest` issue on saving AJAX grid changes
- Web API: 
  - Fixed wrong $metadata configuration of `System.String[]` as a complex type instead of `ICollection<string>`.
  - Fixed `InvalidOperationException` in `Microsoft.OData.Client` using MediaFiles and MediaFolders endpoints.
  - Fixed `InvalidOperationException` in `Microsoft.OData.Client` "An unexpected 'StartObject' node was found for property named 'Size' when reading from the JSON reader. A 'PrimitiveValue' node was expected.".
- Output Cache:
  - Invoking CookieManager view component throws because antiforgery token cannot be written
- Theming
  - Fixed top description displayed instead of bottom description on manufacturer page.
  - Instant search must not display default thumbs if ShowProductImagesInInstantSearch is disabled.
  - Fixed AOS init problem
  - Multiple file uploader instances in a single page did not work
  - Product box in listings must not close when entering the bottom action drop
- Selected tabs were no longer remembered across requests
- Fixed `NullReferenceException` when deleting a shopping cart item.
- Fixed export file count was always 0 in export profile list.
- Fixed `FileNotFoundException` when uploading an import file.
- PayPal: Fixed error that occurs when shipping fees were to high for initially authorized order amount 
- Fixed reward points calculation
- #602 Implemented server side validation of payment data
- #603 Fixed after payment validation failure the data entry form is resetted.
- Fixed CheckoutState change tracking issues
- Fixed IBAN radio button issue when using direct debit offline payment.
- Avoids *deals* label in product lists if the current date is not within the date range of an assigned discount.
- #612 Emails are sent with the email priority low
- Fixed problem with media display for variant attribute combinations 
- Billiger: fixed export profile configuration must not contain store scope selection


## Smartstore 5.0.2

### Breaking Changes

- (DEV) Product._ProductPictures_ renamed to _ProductMediaFiles_

### New Features

- Updated to **.NET 7**
- **Web API** plugin
- **Stripe Elements** plugin
- **BeezUp** (commercial plugin)
- **ElmarShopInfo** (commercial plugin)
- **Shopwahl** (commercial plugin)
- **CartApproval** (commercial plugin)
- New app setting: `DbDefaultSchema`
- (DEV) New action filter attribute `DisallowRobotAttribute`

### Improvements

- ~10 % faster app startup and TTFB
- ~10 % less RAM usage
- Significantly faster attribute combination scanning for large combination sets (1.000+)

### Bugfixes

- `LocaleStringResource` table could contain many dupe records.
- Rule sets were not applied to shipping methods in checkout.
- `ArgumentNullException` when deleting an image assignment on product edit page.
- Despite activated export profile option **per store** no records were exported to a separate file.
- Sometimes Page Builder reveal effects did not run on page load, only on windows resize.
- Product details showed wrong related products.
- Fixed wrong implementation of ByRegionTaxProvider
- Fixed product linkage of product detail ask question message
- Fixed password change issue with user records without username
- Settings couldn't be saved in several places (in migrated shop) 
- Fixed add required products automatically
- DbCache:
  - Fix "Collection was modified; enumeration operation may not execute"
  - Fix "Index was outside the bounds of the array"
- #577 PdfSettings.Enabled displayed twice and PdfSettings.LetterPageSizeEnabled was missing.
- Topics which are rendered as widgets were published to sitemap 
- Redirection problems with changing language & ContactUs page
- Multistore settings couldn't be saved
- File upload for a product attribute is no longer possible once another attribute has been changed.
- Fixes NullReferenceException when placing an order with an invalid email display name.
- Fixed link generation issue: `pathBase` is stripped when target endpoint requires culture code
- Fixed DbUpdateException when deleting a customer address via backend.
- Routing: non-slug, unlocalized system routes did not redirect to localized route
- UrlRewriter: fixed greedy matching (`/en/` should not match `/men/`)
- Fixed RuleSets could not be added or removed from a shipping method.
- Fixed wrong SKU in order XML export if the order contains multiple variants of the same product.
- Fixed payment fee was always displayed in primary currency in checkout.
- Several PayPal fixes

## Smartstore 5.0.1

### Breaking Changes

- (DEV) Product.**OldPrice** renamed to **ComparePrice**

### New Features

- Pricing & GDPR
  - Compliance with **Omnibus Directive**
    - Product reviews: display a **Verified Purchase** badge
    - Label crossed out compare prices with "Lowest" or "Lowest recent price"
  - Free configuration of compare **price labels**, e.g. "MSRP", "Regular", "Before", "Instead of", "Lowest" etc.
  - **Discount badges**, e.g. "Deal", "Limited offer", "Black Friday" etc.
  - **Offer countdown**, e.g. "Ends in 2 days, 3 hours"
  - New pricing settings
    - Always display retail price
    - Default compare price label
    - Default regular price label
    - Offer price replaces regular price
    - Always display retail price
    - Show offer countdown remaining hours
    - Show offer badge
    - Show offer badge in lists
    - Show saving badge in lists
    - Offer badge label
    - Offer badge style
    - Limited offer badge label
    - Limited offer badge style
    - Show price label in lists
    - Show retail price saving
- **EmailReminder** (commercial plugin)
- **DirectOrder** (commercial plugin)
- **Billiger.de** (commercial plugin)
- **Google Remarketing** (commercial plugin)
- **File Manager** (commercial plugin)
- **GiroCode** (commercial plugin)
- **IPayment** (commercial plugin)
- PayPal
	- Added **RatePay** widget
	- Added **Pay per invoice** payment method 
	- Added **PayPal onboarding** to module configuration (handles simple configuration via direct email login without the need to create an app on the PayPal developer page). 
- **cXmlPunchout** (commercial plugin)
- **OCI Punchout** (commercial plugin)
- **BizUrlMapper** (commercial plugin)
- Added **Barcode** encoding and generation infrastructure:
  - Can encode: EAN, QRCode, UPCA, UPCE, Aztec, Codabar, Code128, Code39, Code93, DataMatric, KixCode, PDF417, RoyalMail, TwoToFive
  - Can generate: Image (any type), SVG drawing
- MediaManager: display image **IPTC and EXIF metadata**
- MediaManager: added internal admin comment field
- (DEV) New TagHelpers
  - `sm-suppress-if-empty`: suppresses tag output if child content is empty (due to some conditional logic).
  - `sm-suppress-if-empty-zone`: suppresses parent tag output if a specified child zone is empty or whitespace.
- (DEV) Embedded/Inline mail attachments
- (DEV) Localized entity metadata: `ILocalizedEntityDescriptorProvider`, `ILocalizedEntityLoader`
- (DEV) New setting `SmtpServerTimeout` in *appsettings.json*

### Improvements

- Increased performance
  - Faster app startup
  - ~100 MB less memory usage after app start
- FLEX theme: pure CSS responsive tabs (tabs transform to accordion on screens smaller than md)
- Sticky image gallery in product detail
- (DEV) New methods: TabFactory `InsertBefore()`,`InsertAfter()`, `InsertBeforeAny()`, `InsertAfterAny()`, `InsertAt()`
- (DEV) New attribute for `tab` TagHelper: `sm-hide-if-empty`
- (DEV) New rendering extension method: `IHtmlContent.HasValue()`
- (DEV) New rendering extension method: `IHtmlHelper.RenderZoneAsync()`
- (DEV) DataGrid row editing: handle prefixed controls correctly (e.g. "CustomProperties")
- Additional fees are not allowed by PayPal, therefore removed the feature
- Added cacheable routes for *Google Analytics* widgets
- (DEV) Made MediaImporter more generic
- Removed preconfigured Google Fonts retrieval from Google servers from themes AlphaBlack & AlphaBlue  

### Bugfixes

- `LocalFile` did not implement `CreateFileAsync()` correctly, which led to PackageInstaller, PageBuilder thumbnail cache and PublicFolderPublisher throwing `NotImplementedException`
- Media legacy url redirection did not work: `TemplateMatcher` does not evaluate inline constraints anymore
- *MediaManager* always displayed current date instead of file's last updated date
- *MegaMenu*: fixed badge styling issues
- Fixed "Unknown schema or invalid link expression 'mailto:...'
- Memory cache: parallel key enumeration sometimes failed
- Fixed *Google Analytics* number formatting issues
- Several fixes for laying Emails on a local directory
- Removed payment fee configuration from PayPal plugin
- Fixed Drag&Drop of images for HTML-Editor
- Fixed saving of emails on disk
- After installation of modules with custom Sass imports: bundle disk cache was not invalidated
- #539 Fixed flickering on hovering over product image on product detail page
- #552 <meta itemprop="availability"..> should not be rendered twice
- Fixed theme preview tool display 
- Fixed creating of SeoSlugs with special chars for installation 


## Smartstore 5.0.0

Smartstore 5 is a port of Smartstore 4 - which is based on the classic .NET Framework 4.7.2 - to the new ASP.NET Core 6 platform.

### Highlights

- Smartstore 5 is now **cross-platform** and supports **Linux** and **macOS** alongside **Microsoft Windows**. This means that Smartstore can be run on almost any hosting server, whether dedicated, cloud or shared.
- In addition to **Microsoft SQL Server**, Smartstore now supports **MySQL**. **PostgreSQL** is in planning and will follow soon.
- Smartstore 5 is one of the **fastest out-of-the-box e-commerce solutions in the world**! A small store with less than 1,000 items and a few dozen categories can achieve an average *Time to First Byte* (TTFB) of far below 100 milliseconds... even without output cache or other performance measures.
  - Compared to Smartstore 4, 10x faster in some areas
  - Significantly less memory consumption (approx. 50%)
  - Even low-cost (cloud) hosting delivers high performance
- Powerful **DataGrid** in the backend
  - Developed in-house, no more 3rd party libaries with annoying license restrictions
  - Intuitive, feature-rich and flexible
  - Supports row selection, multi-column sorting, column reordering, column toggling, paging etc.
  - Grid state is persisted in browser's local storage and restored on page refresh
  - Search filter expressions: run complex search queries, e.g. `(*jacket or *shirt) and !leather*`
  - (DEV) `datagrid` TagHelper which lets you control every aspect of the grid
- Frontend & backend **facelifting**
- Create, manage and restore **database backups** in the backend
- More **external authentication** providers: Google, Microsoft, LinkedIn coming soon
- Advanced settings for **image processing**: compression, quality, response caching etc.

### Breaking or Significant Changes

- **Blog**, **News**, **Forum** and **Polls** are now external commercial plugins
- No support for Microsoft SQL Server Compact Edition (SQLCE) anymore
- Payment providers need to be reconfigured (API Key etc.)

### Project Status

- Except for the **WebApi** plugin, the open source Community Edition has been fully ported (WebApi will follow soon)
- Already ported commercial plugins: 
  - Azure
  - BMEcat
  - Common Export Providers
  - Content Slider
  - ETracker
  - GDPR
  - Guenstiger
  - Media Manager
  - Mega Menu
  - Mega Search
  - Mega Search Plus
  - OpenTrans
  - Order Number Formatter
  - Output Cache
  - PageBuilder
  - PdfExport
  - PostFinance
  - Redis
  - SearchLog
  - Skrill
  - Sofortueberweisung
  - TinyImage
  - TrustedShops
  - UrlRewriter
  - *Other commercial plugins developed by Smartstore will follow soon*
- Obsolete plugins that will not be ported: 
  - AccardaKar
  - BizImporter
  - EasyCredit
  - NewsImporter
  - LeGuide Shopwahl

### Development

- No proprietary Unit of Work & Repository Pattern anymore: gave up `IDbContext` and `IRepository<T>` in favor of `DbContext` and `DbSet<T>`
- Less and more lightweight service classes by removing all generic CRUD stuff
- Much easier plugin development
- Async function calls all the way through
- Database schema did not change and therefore remains backward compatible. Still we STRONGLY recommend to create a backup before upgrading
- Extremely powerful widget system
- Large TagHelper library with 50+ custom helpers
- On-demand deployment of native libraries via NuGet
- Custom entities in plugin projects can now define navigation properties to entities in the application core<|MERGE_RESOLUTION|>--- conflicted
+++ resolved
@@ -20,14 +20,10 @@
 - #1370 Add a payment provider for **easyCredit purchase on account**.
 - #1381 Add a compare price to attribute combinations.
 - #1386 Customer roles: Extend the permission tree so that nodes with descendants show whether descendant permissions have been granted.
-<<<<<<< HEAD
-- #1264 Batch-assign products to categories.
-- New Rule Builder rules:
-=======
 - **AI**: File-based provider metadata used to store and organize information about LLM models.
 - #934 Add cart rules property to PageBuilder stories to dynamically toggle their visibility.
+- #1264 Batch-assign products to categories.
 - New **Rule Builder** rules:
->>>>>>> c4560388
   - #1372 Cart rule for the total cart weight.
   - Cart rule that checks whether a product from a category or one of its subcategories is in the shopping cart.
   - Cart rule to check that all products in the shopping cart are from the specified categories.
